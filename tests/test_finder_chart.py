import io
import json
import pathlib
from contextlib import contextmanager
from datetime import datetime, timedelta, timezone
from typing import Any, cast
from unittest import mock

import imephu
import imephu.service.survey
import numpy as np
import pytest
from astropy import units as u
from astropy.coordinates import SkyCoord
from imephu.finder_chart import FinderChart
from imephu.utils import Ephemeris, MagnitudeRange, SkyCoordRate
from PyPDF2 import PdfReader


class _FakeFinderChart:
    def __init__(self, expected_value: Any):
        self.expected_value = expected_value
        self._metadata = {}

    def add_metadata(self, key: str, value: Any) -> None:
        self._metadata[key] = value

    @property
    def metadata(self):
        return self._metadata.copy()


@contextmanager
def _does_not_raise():
    yield


def _ephemeris(epoch, ra=0 * u.deg, dec=0 * u.deg):
    return Ephemeris(
        epoch=epoch,
        position=SkyCoord(ra=ra, dec=dec),
        position_rate=SkyCoordRate(ra=1 * u.arcsec / u.hour, dec=1 * u.arcsec / u.hour),
        magnitude_range=MagnitudeRange(
            bandpass="V", min_magnitude=13, max_magnitude=13
        ),
    )


def _get_attachments(reader: PdfReader):
    """
    Return the file attachments as a dictionary of file names and byte strings.

    Adapted from
    https://kevinmloeffler.com/2018/07/08/how-to-extract-pdf-file-attachments-using-python-and-pypdf2/
    """
    catalog = reader.trailer["/Root"]
    file_names = catalog["/Names"]["/EmbeddedFiles"]["/Names"]
    attachments = {}
    for f in file_names:
        if isinstance(f, str):
            name = f
            data_index = file_names.index(f) + 1
            f_dict = file_names[data_index].get_object()
            f_data = f_dict["/EF"]["/F"].get_data()
            attachments[name] = f_data
    return attachments


def test_finder_chart_is_generated_from_path(check_finder):
    """Test that finder charts can be generated with a `~pathlib.Path object."""
    path = pathlib.Path(__file__).parent / "data" / "ra10_dec-60.fits"
    finder_chart = FinderChart(path)
    check_finder(finder_chart)


def test_finder_chart_is_generated_from_string(check_finder):
    """Test that finder charts can be generated with a string containing the path."""
    name = str(pathlib.Path(__file__).parent / "data" / "ra10_dec-60.fits")
    finder_chart = FinderChart(name)
    check_finder(finder_chart)


def test_finder_chart_is_generated_from_stream(check_finder):
    """Test that finder charts can be generated with a binary stream."""
    path = pathlib.Path(__file__).parent / "data" / "ra10_dec-60.fits"
    with open(path, "rb") as f:
        finder_chart = FinderChart(f)
    check_finder(finder_chart)


def test_finder_chart_honors_max_size(check_finder):
    """Test that finder charts honor the maximum size, if it is set."""
    path = pathlib.Path(__file__).parent / "data" / "ra10_dec-60_15arcmin.fits"
    finder_chart = FinderChart(path, max_size=10 * u.arcmin)
    check_finder(finder_chart)


# Formats other than jpg or png may produce different files for different runs,
# so that they cannot be tested with pytest-regressions.
@pytest.mark.parametrize("format", ["jpg", "png"])
def test_finder_chart_export_formats(format, check_image, fits_file):
    """Test that finder charts can be exported to different file formats."""
    np.random.seed(0)
    finder_chart = FinderChart(fits_file)
    contents = io.BytesIO()
    finder_chart.save(contents, format=format)
    check_image(contents)


def test_author_metadata_is_added_to_pdf(fits_file):
    """Test that the author metadata is set in the saved pdf."""
    np.random.seed(0)
    finder_chart = FinderChart(fits_file)
    pdf = io.BytesIO()
    finder_chart.save(pdf, format="pdf")

    pdf.seek(0)
    reader = PdfReader(pdf)

    meta = reader.metadata
    expected_author = f"imephu ({imephu.__version__})"
    assert str(meta.author) == expected_author


<<<<<<< HEAD
=======
def test_metadata_attachment_is_added_to_pdf(fits_file):
    """Test that the metadata is added as an attachment to the saved pdf."""
    np.random.seed(0)
    finder_chart = FinderChart(fits_file)

    finder_chart.add_metadata("custom", "something")
    pdf = io.BytesIO()
    finder_chart.save(pdf, format="pdf")

    pdf.seek(0)
    reader = PdfReader(pdf)

    attachments = _get_attachments(reader)

    assert "metadata.json" in attachments

    metadata = json.loads(attachments["metadata.json"].decode("utf-8"))
    assert metadata["author"] == f"imephu ({imephu.__version__})"


def test_custom_author_is_not_replaced(fits_file):
    """Test that a custom author is not replaced in the saved pdf."""
    np.random.seed(0)
    finder_chart = FinderChart(fits_file)

    author = "someone"
    finder_chart.add_metadata("author", author)
    pdf = io.BytesIO()
    finder_chart.save(pdf, format="pdf")

    pdf.seek(0)
    reader = PdfReader(pdf)

    attachments = _get_attachments(reader)
    metadata = json.loads(attachments["metadata.json"].decode("utf-8"))
    assert metadata["author"] == author


>>>>>>> ba254ed9
def test_finder_chart_from_survey_returns_finder_chart(
    fits_file, fits_center, check_finder
):
    """Test that the from_survey method returns a finder chart."""
    with mock.patch.object(
        imephu.finder_chart, "load_fits", autospec=True
    ) as mock_load_fits:
        mock_load_fits.return_value = open(fits_file, "rb")
        finder_chart = FinderChart.from_survey(
            "POSS2/UKSTU Red", fits_center, 10 * u.arcmin
        )
        check_finder(finder_chart)


def test_for_time_interval_start_must_be_timezone_aware():
    """Test that the start time must be timezone-aware."""
    start = datetime(2022, 2, 16, 15, 0, 0, 0)
    end = datetime(2022, 2, 2, 10, 0, 0, 0, tzinfo=timezone.utc)
    ephemerides = [
        _ephemeris(datetime(2022, 2, 16, 12, 0, 0, 0, tzinfo=timezone.utc)),
        _ephemeris(datetime(2022, 2, 2, 12, 0, 0, 0, tzinfo=timezone.utc)),
    ]
    with pytest.raises(ValueError) as excinfo:
        g = FinderChart.for_time_interval(
            start, end, ephemerides, 5 * u.arcmin, cast(Any, lambda x: 42)
        )
        next(g)
    assert "start" in str(excinfo.value) and "timezone" in str(excinfo.value)


def test_for_time_interval_end_must_be_timezone_aware():
    """Test that the end time must be timezone-aware."""
    start = datetime(2022, 2, 16, 15, 0, 0, 0, tzinfo=timezone.utc)
    end = datetime(2022, 2, 2, 10, 0, 0, 0)
    ephemerides = [
        _ephemeris(datetime(2022, 2, 16, 12, 0, 0, 0, tzinfo=timezone.utc)),
        _ephemeris(datetime(2022, 2, 2, 12, 0, 0, 0, tzinfo=timezone.utc)),
    ]
    with pytest.raises(ValueError) as excinfo:
        g = FinderChart.for_time_interval(
            start, end, ephemerides, 5 * u.arcmin, cast(Any, lambda x: 42)
        )
        next(g)
    assert "end" in str(excinfo.value) and "timezone" in str(excinfo.value)


@pytest.mark.parametrize(
    "start,end,expectation",
    [
        (
            datetime(2022, 2, 16, 12, 0, 0, 0, tzinfo=timezone.utc),
            datetime(2022, 2, 16, 12, 0, 1, 0, tzinfo=timezone.utc),
            _does_not_raise(),
        ),
        (
            datetime(2022, 2, 16, 12, 0, 1, 0, tzinfo=timezone.utc),
            datetime(2022, 2, 16, 12, 0, 0, 0, tzinfo=timezone.utc),
            pytest.raises(ValueError),
        ),
        (
            datetime(2022, 2, 16, 12, 0, 0, 0, tzinfo=timezone.utc),
            datetime(2022, 2, 16, 12, 0, 0, 0, tzinfo=timezone.utc),
            pytest.raises(ValueError),
        ),
    ],
)
def test_for_time_interval_start_must_be_earlier_than_end(start, end, expectation):
    """Test that the start time must be earlier than the end time."""
    ephemerides = [
        _ephemeris(datetime(2022, 2, 15, 0, 0, 0, 0, tzinfo=timezone.utc)),
        _ephemeris(datetime(2022, 2, 20, 12, 0, 0, 0, tzinfo=timezone.utc)),
    ]
    with expectation:
        g = FinderChart.for_time_interval(
            start,
            end,
            ephemerides,
            5 * u.arcmin,
            cast(Any, lambda x: _FakeFinderChart(42)),
        )
        next(g)


@pytest.mark.parametrize(
    "start,end,expectation",
    [
        (
            datetime(2022, 2, 16, 12, 0, 0, 0, tzinfo=timezone.utc),
            datetime(2022, 2, 20, 12, 0, 0, 0, tzinfo=timezone.utc),
            _does_not_raise(),
        ),
        (
            datetime(2022, 2, 16, 11, 59, 59, 0, tzinfo=timezone.utc),
            datetime(2022, 2, 20, 12, 0, 0, 0, tzinfo=timezone.utc),
            pytest.raises(ValueError),
        ),
        (
            datetime(2022, 2, 16, 12, 0, 0, 0, tzinfo=timezone.utc),
            datetime(2022, 2, 20, 12, 0, 1, 0, tzinfo=timezone.utc),
            pytest.raises(ValueError),
        ),
    ],
)
def test_for_time_interval_time_intervals_must_be_covered(start, end, expectation):
    """Test that the time interval is covered by the ephemerides."""
    ephemerides = [
        _ephemeris(datetime(2022, 2, 16, 12, 0, 0, 0, tzinfo=timezone.utc)),
        _ephemeris(datetime(2022, 2, 20, 12, 0, 0, 0, tzinfo=timezone.utc)),
    ]
    with expectation:
        g = FinderChart.for_time_interval(
            start,
            end,
            ephemerides,
            5 * u.arcmin,
            cast(Any, lambda x: _FakeFinderChart(42)),
        )
        next(g)


@pytest.mark.parametrize(
    "max_track_length,expectation",
    [
        (-1 * u.arcmin, pytest.raises(ValueError)),
        (0 * u.arcmin, pytest.raises(ValueError)),
        (1 * u.arcmin, _does_not_raise()),
    ],
)
def test_for_time_interval_max_track_length_must_be_positive(
    max_track_length, expectation
):
    """Test that the maximum track length must be positive."""
    start = datetime(2022, 2, 16, 15, 0, 0, 0, tzinfo=timezone.utc)
    end = datetime(2022, 2, 20, 10, 0, 0, 0, tzinfo=timezone.utc)
    ephemerides = [
        _ephemeris(datetime(2022, 2, 16, 12, 0, 0, 0, tzinfo=timezone.utc)),
        _ephemeris(datetime(2022, 2, 20, 12, 0, 0, 0, tzinfo=timezone.utc)),
    ]
    with expectation:
        g = FinderChart.for_time_interval(
            start,
            end,
            ephemerides,
            max_track_length,
            cast(Any, lambda x: _FakeFinderChart(42)),
        )
        next(g)


@pytest.mark.parametrize(
    "ras,decs",
    [
        # For a declination of 60 degrees the actual angle on the sky is half the
        # difference in right ascension.
        (
            [0 * u.deg, 2.1 * u.deg, 4 * u.deg, 6 * u.deg],
            [60 * u.deg, 60 * u.deg, 60 * u.deg, 60 * u.deg],
        ),
        (
            [0 * u.deg, 2 * u.deg, 4.1 * u.deg, 6 * u.deg],
            [60 * u.deg, 60 * u.deg, 60 * u.deg, 60 * u.deg],
        ),
        (
            [0 * u.deg, 2 * u.deg, 4 * u.deg, 6.3 * u.deg],
            [60 * u.deg, 60 * u.deg, 60 * u.deg, 60 * u.deg],
        ),
        (
            [0 * u.deg, 0 * u.deg, 0 * u.deg, 0 * u.deg],
            [0 * u.deg, 1.1 * u.deg, 2 * u.deg, 3 * u.deg],
        ),
        (
            [0 * u.deg, 0 * u.deg, 0 * u.deg, 0 * u.deg],
            [0 * u.deg, 1 * u.deg, 2.1 * u.deg, 3 * u.deg],
        ),
        (
            [0 * u.deg, 0 * u.deg, 0 * u.deg, 0 * u.deg],
            [0 * u.deg, 1 * u.deg, 2 * u.deg, 3.1 * u.deg],
        ),
    ],
)
def test_for_time_interval_requires_sufficiently_close_ephemeris_positions(ras, decs):
    """Test that the maximum track length must not be exceeded on a finder chart."""
    t = datetime(2022, 2, 17, 9, 0, 0, 0, tzinfo=timezone.utc)
    ephemerides = [
        _ephemeris(t + timedelta(hours=i), ra=ras[i], dec=decs[i])
        for i, _ in enumerate(ras)
    ]
    start = ephemerides[0].epoch
    end = ephemerides[-1].epoch
    with pytest.raises(ValueError):
        g = FinderChart.for_time_interval(
            start, end, ephemerides, 1 * u.deg, cast(Any, lambda x: 42)
        )
        next(g)


@pytest.mark.parametrize(
    "positions,expected_indices",
    [
        # For a declination of 60 degrees the actual angle on the sky is half the
        # difference in right ascension.
        (
            (
                (0 * u.deg, 60 * u.deg),
                (0.6 * u.deg, 60 * u.deg),
                (1.8 * u.deg, 60 * u.deg),
                (2.1 * u.deg, 60 * u.deg),
                (3.9 * u.deg, 60 * u.deg),
                (4 * u.deg, 60 * u.deg),
            ),
            ((0, 1, 2), (2, 3), (3, 4, 5)),
        ),
        (
            (
                (0 * u.deg, 0 * u.deg),
                (0 * u.deg, 0.8 * u.deg),
                (0 * u.deg, 1.2 * u.deg),
                (0 * u.deg, 2.1 * u.deg),
            ),
            ((0, 1), (1, 2), (2, 3)),
        ),
    ],
)
def test_for_time_interval_creates_correct_finder_charts(positions, expected_indices):
    """Test that the correct finder charts are created."""
    t = datetime(2022, 2, 17, 0, 0, 0, 0, tzinfo=timezone.utc)
    ephemerides = [
        _ephemeris(
            epoch=t + timedelta(hours=i), ra=positions[i][0], dec=positions[i][1]
        )
        for i, _ in enumerate(positions)
    ]
    expected_ephemerides = []
    expected_valid_for = []
    for index_group in expected_indices:
        expected_ephemerides.append([ephemerides[i] for i in index_group])
        expected_valid_for.append(
            [
                ephemerides[index_group[0]].epoch.isoformat(),
                ephemerides[index_group[-1]].epoch.isoformat(),
            ]
        )

    start = t
    end = t + timedelta(hours=len(positions) - 1)

    # Fake function for creating a finder chart.
    def fake_create_finder_chart(e):
        return _FakeFinderChart(e)

    g = FinderChart.for_time_interval(
        start, end, ephemerides, 1 * u.deg, cast(Any, fake_create_finder_chart)
    )
    g = list(g)
    assert [cast(Any, f[0]).expected_value for f in g] == expected_ephemerides
    assert [f[0].metadata["valid_for"] for f in g] == expected_valid_for<|MERGE_RESOLUTION|>--- conflicted
+++ resolved
@@ -122,8 +122,6 @@
     assert str(meta.author) == expected_author
 
 
-<<<<<<< HEAD
-=======
 def test_metadata_attachment_is_added_to_pdf(fits_file):
     """Test that the metadata is added as an attachment to the saved pdf."""
     np.random.seed(0)
@@ -162,7 +160,6 @@
     assert metadata["author"] == author
 
 
->>>>>>> ba254ed9
 def test_finder_chart_from_survey_returns_finder_chart(
     fits_file, fits_center, check_finder
 ):
