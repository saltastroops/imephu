--- conflicted
+++ resolved
@@ -1,10 +1,6 @@
 [tool.poetry]
 name = "imephu"
-<<<<<<< HEAD
-version = "0.8.0"
-=======
 version = "0.9.0"
->>>>>>> ba254ed9
 description = "Generate finder charts for astronomical observations."
 authors = ["Southern African Large Telescope"]
 license = "MIT"
